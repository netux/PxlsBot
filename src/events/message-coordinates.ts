import * as Discord from 'discord.js';

import { validateCoordinates } from '../commands/coordinates';
import * as config from '../config';

const coordsRegex = /\(([0-9]+)[., ]{1,2}([0-9]+)[., ]{0,2}([0-9]+)?x?\)/i;

export const name = 'message';

/**
 * Executed whenever a message is received over the WebSocket.
 * @param {Discord.Message} message The message.
 */
export async function execute(message: Discord.Message): Promise<void> {
  if (message.author.bot) {
    return;
  }
  const exec = coordsRegex.exec(message.content);
  if (exec && validateCoordinates(exec[1], exec[2], exec[3])) {
<<<<<<< HEAD
    message.channel.send(`<${config.getGameURL()}/#x=${exec[1]}&y=${exec[2]}&scale=${exec[3] ?? '20'}>`);
=======
    await message.channel.send(`<https://pxls.space/#x=${exec[1]}&y=${exec[2]}&scale=${exec[3] ?? '20'}>`);
>>>>>>> 73b92989
  }
}<|MERGE_RESOLUTION|>--- conflicted
+++ resolved
@@ -17,10 +17,6 @@
   }
   const exec = coordsRegex.exec(message.content);
   if (exec && validateCoordinates(exec[1], exec[2], exec[3])) {
-<<<<<<< HEAD
-    message.channel.send(`<${config.getGameURL()}/#x=${exec[1]}&y=${exec[2]}&scale=${exec[3] ?? '20'}>`);
-=======
-    await message.channel.send(`<https://pxls.space/#x=${exec[1]}&y=${exec[2]}&scale=${exec[3] ?? '20'}>`);
->>>>>>> 73b92989
+    await message.channel.send(`<${config.getGameURL()}/#x=${exec[1]}&y=${exec[2]}&scale=${exec[3] ?? '20'}>`);
   }
 }