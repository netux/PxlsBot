--- conflicted
+++ resolved
@@ -33,11 +33,7 @@
   }
 
   if (typeof coords !== 'undefined') {
-<<<<<<< HEAD
-    message.channel.send(`<${config.getGameURL()}/#x=${coords.x}&y=${coords.y}&scale=${coords.scale ?? 20}>`);
-=======
-    await message.channel.send(`<https://pxls.space/#x=${coords.x}&y=${coords.y}&scale=${coords.scale ?? 20}>`);
->>>>>>> 73b92989
+    await message.channel.send(`<${config.getGameURL()}/#x=${coords.x}&y=${coords.y}&scale=${coords.scale ?? 20}>`);
   }
 }
 
