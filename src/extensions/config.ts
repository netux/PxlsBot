--- conflicted
+++ resolved
@@ -30,11 +30,7 @@
   } as ConfigValueDefinition<string, string>,
   'starboard_channel': {
     dbType: 'VARCHAR(20)',
-<<<<<<< HEAD
     stringToDatabase: (guild, value) => {
-=======
-    stringToDatabase: async (client, value) => {
->>>>>>> 7e42f9de
       if (value.toLowerCase() === 'none') {
         return null;
       }
@@ -56,13 +52,8 @@
   'starboard_threshold': {
     dbType: 'SMALLINT',
     default: 4,
-<<<<<<< HEAD
     stringToDatabase: (_guild, value) => {
-      const val = parseInt(value, 16);
-=======
-    stringToDatabase: (_client, value) => {
-      const val = parseInt(value);
->>>>>>> 7e42f9de
+      const val = parseInt(value, 10);
       if (isNaN(val)) {
         throw new Error('not a number');
       }
